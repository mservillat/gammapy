--- conflicted
+++ resolved
@@ -16,11 +16,10 @@
     SkyModels,
 )
 from gammapy.utils.testing import requires_data
-<<<<<<< HEAD
+
 from gammapy.cube.tests.test_edisp_map import make_edisp_map_test
 from gammapy.cube.tests.test_psf_map import make_test_psfmap
-=======
->>>>>>> 6f632a67
+
 
 @requires_data()
 def test_simulate():
