# Licensed under a 3-clause BSD style license - see LICENSE.rst
"""Interpolation utilities"""
import numpy as np
import scipy.interpolate
from astropy import units as u

__all__ = [
    "ScaledRegularGridInterpolator",
    "interpolation_scale",
    "interpolate_profile",
]

<<<<<<< HEAD
INTERPOLATION_ORDER = {
    None: 0, "nearest": 0, "linear": 1, "quadratic": 2, "cubic": 3
}
=======
INTERPOLATION_ORDER = {None: 0, "nearest": 0, "linear": 1, "quadratic": 2, "cubic": 3}
>>>>>>> e744b42c


class ScaledRegularGridInterpolator:
    """Thin wrapper around `scipy.interpolate.RegularGridInterpolator`.

    The values are scaled before the interpolation and back-scaled after the
    interpolation.

    Dimensions of length 1 are ignored in the interpolation of the data.

    Parameters
    ----------
    points : tuple of `~numpy.ndarray` or `~astropy.units.Quantity`
        Tuple of points passed to `RegularGridInterpolator`.
    values : `~numpy.ndarray`
        Values passed to `RegularGridInterpolator`.
    points_scale : tuple of str
        Interpolation scale used for the points.
    values_scale : {'lin', 'log', 'sqrt'}
        Interpolation scaling applied to values. If the values vary over many magnitudes
        a 'log' scaling is recommended.
    axis : int or None
        Axis along which to interpolate.
    **kwargs : dict
        Keyword arguments passed to `RegularGridInterpolator`.
    """

    def __init__(
        self,
        points,
        values,
        points_scale=None,
        values_scale="lin",
        extrapolate=True,
        axis=None,
        **kwargs,
    ):

        if points_scale is None:
            points_scale = ["lin"] * len(points)

        self.scale_points = [interpolation_scale(scale) for scale in points_scale]
        self.scale = interpolation_scale(values_scale)
        self._include_dim = [len(p) > 1 for p in points]

        points_scaled = tuple(
            [
                scale(p)
                for p, scale, _ in zip(points, self.scale_points, self._include_dim)
                if _
            ]
        )
        values_scaled = self.scale(values).squeeze()
        self.axis = axis

        if extrapolate:
            kwargs.setdefault("bounds_error", False)
            kwargs.setdefault("fill_value", None)

        if axis is None:
            self._interpolate = scipy.interpolate.RegularGridInterpolator(
                points=points_scaled, values=values_scaled, **kwargs
            )
        else:
            self._interpolate = scipy.interpolate.interp1d(
                points_scaled[0], values_scaled, axis=axis
            )

    def __call__(self, points, method="linear", clip=True, **kwargs):
        """Interpolate data points.

        Parameters
        ----------
        points : tuple of `~numpy.ndarray` or `~astropy.units.Quantity`
            Tuple of coordinate arrays of the form (x_1, x_2, x_3, ...). Arrays are
            broadcasted internally.
        method : {"linear", "nearest"}
            Linear or nearest neighbour interpolation.
        clip : bool
            Clip values at zero after interpolation.
        """

        points = tuple(
            [
                scale(p)
                for scale, p, _ in zip(self.scale_points, points, self._include_dim)
                if _
            ]
        )

        if self.axis is None:
            points = np.broadcast_arrays(*points)
            points_interp = np.stack([_.flat for _ in points]).T
            values = self._interpolate(points_interp, method, **kwargs)
            values = self.scale.inverse(values.reshape(points[0].shape))
        else:
            values = self._interpolate(points[0])
            values = self.scale.inverse(values)

        if clip:
            values = np.clip(values, 0, np.inf)

        return values


def interpolation_scale(scale="lin"):
    """Interpolation scaling.

    Parameters
    ----------
    scale : {"lin", "log", "sqrt"}
        Choose interpolation scaling.
    """
    if scale in ["lin", "linear"]:
        return LinearScale()
    elif scale == "log":
        return LogScale()
    elif scale == "sqrt":
        return SqrtScale()
    elif scale == "stat-profile":
        return StatProfileScale()
    elif isinstance(scale, InterpolationScale):
        return scale
    else:
        raise ValueError(f"Not a valid value scaling mode: '{scale}'.")


class InterpolationScale:
    """Interpolation scale base class."""

    def __call__(self, values):
        if hasattr(self, "_unit"):
            values = u.Quantity(values, copy=False).to_value(self._unit)
        else:
            if isinstance(values, u.Quantity):
                self._unit = values.unit
                values = values.value
        return self._scale(values)

    def inverse(self, values):
        values = self._inverse(self, values)
        if hasattr(self, "_unit"):
            return u.Quantity(values, self._unit, copy=False)
        else:
            return values


class LogScale(InterpolationScale):
    """Logarithmic scaling"""

    tiny = np.finfo(np.float32).tiny

    def _scale(self, values):
        values = np.clip(values, self.tiny, np.inf)
        return np.log(values)

    @staticmethod
    def _inverse(self, values):
        output = np.exp(values)
        return np.where(abs(output) - self.tiny <= self.tiny, 0, output)


class SqrtScale(InterpolationScale):
    """Sqrt scaling"""

    @staticmethod
    def _scale(values):
        sign = np.sign(values)
        return sign * np.sqrt(sign * values)

    @staticmethod
    def _inverse(self, values):
        return np.power(values, 2)


class StatProfileScale(InterpolationScale):
    """Sqrt scaling"""

    def __init__(self, axis=0):
        self.axis = axis

    def _scale(self, values):
        values = np.sign(np.gradient(values, axis=self.axis)) * values
        sign = np.sign(values)
        return sign * np.sqrt(sign * values)

    @staticmethod
    def _inverse(self, values):
        return np.power(values, 2)


class LinearScale(InterpolationScale):
    """Linear scaling"""

    @staticmethod
    def _scale(values):
        return values

    @staticmethod
    def _inverse(self, values):
        return values


def interpolate_profile(x, y, interp_scale="sqrt"):
    """Helper function to interpolate one-dimensional profiles.

    Parameters
    ----------
    x : `~numpy.ndarray`
        Array of x values
    y : `~numpy.ndarray`
        Array of y values
    interp_scale : {"sqrt", "lin"}
        Interpolation scale applied to the profile. If the profile is
        of parabolic shape, a "sqrt" scaling is recommended. In other cases or
        for fine sampled profiles a "lin" can also be used.

    Returns
    -------
    interp : `ScaledRegularGridInterpolator`
        Interpolator
    """
    sign = np.sign(np.gradient(y))
    return ScaledRegularGridInterpolator(
        points=(x,), values=sign * y, values_scale=interp_scale
    )
<|MERGE_RESOLUTION|>--- conflicted
+++ resolved
@@ -10,13 +10,7 @@
     "interpolate_profile",
 ]
 
-<<<<<<< HEAD
-INTERPOLATION_ORDER = {
-    None: 0, "nearest": 0, "linear": 1, "quadratic": 2, "cubic": 3
-}
-=======
 INTERPOLATION_ORDER = {None: 0, "nearest": 0, "linear": 1, "quadratic": 2, "cubic": 3}
->>>>>>> e744b42c
 
 
 class ScaledRegularGridInterpolator:
