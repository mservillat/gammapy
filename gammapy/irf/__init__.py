# Licensed under a 3-clause BSD style license - see LICENSE.rst
"""
Instrument response functions (IRFs).
"""
from gammapy.utils.registry import Registry
from .background import *
from .edisp import *
from .effective_area import *
from .io import *
from .psf import *
<<<<<<< HEAD
=======
from .rad_max import *
>>>>>>> e744b42c


# TODO: add EDispMap?
IRF_REGISTRY = Registry(
    [
        EffectiveAreaTable2D,
        EnergyDispersion2D,
        PSF3D,
        EnergyDependentMultiGaussPSF,
        PSFKing,
        Background3D,
        Background2D,
        PSFMap,
        EDispKernelMap,
        RadMax2D,
    ]
)<|MERGE_RESOLUTION|>--- conflicted
+++ resolved
@@ -8,10 +8,7 @@
 from .effective_area import *
 from .io import *
 from .psf import *
-<<<<<<< HEAD
-=======
 from .rad_max import *
->>>>>>> e744b42c
 
 
 # TODO: add EDispMap?
