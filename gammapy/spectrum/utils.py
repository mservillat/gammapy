# Licensed under a 3-clause BSD style license - see LICENSE.rst
from __future__ import absolute_import, division, print_function, unicode_literals
import numpy as np
from astropy.units import Quantity
from .. utils.energy import EnergyBounds

__all__ = [
    'LogEnergyAxis',
    'calculate_predicted_counts',
    'integrate_spectrum',
]


class LogEnergyAxis(object):
    """
    Log energy axis.

    Defines a transformation between:

    * ``energy = 10 ** x``
    * ``x = log10(energy)``
    * ``pix`` in the range [0, ..., len(x)] via linear interpolation of the ``x`` array,
      e.g. ``pix=0`` corresponds to ``x[0]``
      and ``pix=0.3`` is ``0.5 * (0.3 * x[0] + 0.7 * x[1])``

    .. note::
        The `specutils.Spectrum1DLookupWCS <http://specutils.readthedocs.io/en/latest/api/specutils.wcs.specwcs.Spectrum1DLookupWCS.html>`__
        class is similar (only that it doesn't include the ``log`` transformation and the API is different.
        Also see this Astropy feature request: https://github.com/astropy/astropy/issues/2362

    Parameters
    ----------
    energy : `~astropy.units.Quantity`
        Energy array
    mode : ['center', 'edges']
        Whether the energy array represents the values at the center or edges of
        the pixels.
    """

    def __init__(self, energy, mode='center'):
        from scipy.interpolate import RegularGridInterpolator
        
        if mode == 'center':
            z = np.arange(len(energy))
        elif mode == 'edges':
            z = np.arange(len(energy)) - 0.5
        else:
            raise ValueError('Not a valid mode.')
        
        self.mode = mode
        self._eunit = energy.unit

        log_e = np.log(energy.value)
        kwargs = dict(bounds_error=False, fill_value=None, method='linear')
        self._z_to_log_e = RegularGridInterpolator((z,), log_e, **kwargs)
        self._log_e_to_z = RegularGridInterpolator((log_e,), z, **kwargs)
        
    def wcs_world2pix(self, energy):
        """
        Convert energy to pixel coordinates.

        Parameters
        ----------
        energy : `~astropy.units.Quantity`
            Energy coordinate.
        """
        log_e = np.log(energy.to(self._eunit).value)
        log_e = np.atleast_1d(log_e)
        return self._log_e_to_z(log_e)

    def wcs_pix2world(self, z):
        """
        Convert pixel to energy coordinates.

        Parameters
        ----------
        z : float
            Pixel coordinate
        """
        z = np.atleast_1d(z)
        log_e = self._z_to_log_e(z)
        return np.exp(log_e) * self._eunit


def calculate_predicted_counts(model, aeff, livetime, edisp=None, e_reco=None):
    """Get npred

    The true energy binning is inferred from the provided
    `~gammapy.irf.EffectiveAreaTable`. The reco energy binning can be inferred
    from the `~gammapy.irf.EnergyDispersion` or be given as a parameter.

    Parameters
    ----------
    model : `~gammapy.spectrum.models.SpectralModel`
        Spectral model
    livetime : `~astropy.units.Quantity`
        Observation duration
    aeff : `~gammapy.irf.EffectiveAreaTable`
        EffectiveArea
    edisp : `~gammapy.irf.EnergyDispersion`, optional
        EnergyDispersion
    e_reco : `~astropy.units.Quantity`, optional
        Desired energy axis of the prediced counts vector. If an energy
        dispersion matrix is provided, its reco energy axis is used by default.

    Returns
    -------
    counts : `~gammapy.spectrum.CountsSpectrum`
        Predicted counts

    Examples
    --------
    Calculate prediced counts in a desired reconstruced energy binning

    .. plot::
        :include-source:

        from gammapy.irf import EnergyDispersion, EffectiveAreaTable
        from gammapy.spectrum import models, calculate_predicted_counts
        import numpy as np
        import astropy.units as u
        import matplotlib.pyplot as plt

        e_true = np.logspace(-2,2.5,109) * u.TeV
        e_reco = np.logspace(-2,2,73) * u.TeV

        aeff = EffectiveAreaTable.from_parametrization(energy=e_true)
        edisp = EnergyDispersion.from_gauss(e_true=e_true, e_reco=e_reco,
                                            sigma=0.3)

        model = models.PowerLaw(index=2.3,
                                amplitude=2.5 * 1e-12 * u.Unit('cm-2 s-1 TeV-1'),
                                reference=1*u.TeV)

        livetime = 1 * u.h
        e_reco_desired = np.logspace(-1, 1, 15) * u.TeV

        npred = calculate_predicted_counts(model=model,
                                           aeff=aeff,
                                           edisp=edisp,
                                           livetime=livetime,
                                           e_reco=e_reco_desired)

        npred.plot_hist()
        plt.show()
    """
    from . import CountsSpectrum
    if e_reco is None and edisp is None:
        raise ValueError("No reconstruced energy binning provided. "
                         "Please specifiy e_reco or edisp") 
    else:
        temp = e_reco or edisp.e_reco.data
        e_reco = EnergyBounds(temp)

    if edisp is not None:
<<<<<<< HEAD
        # TODO: True energy is converted to TeV. See issue 869 
=======
        # TODO: True energy is converted to TeV. If this is not done a really
        # strange bug occures on counts.to('') that I cannot reproduce 
        # *** UnitConversionError: 'TeV(13/10) / keV(13/10)' and '' (dimensionless)
        # are not convertible
        true_energy = aeff.energy.data.to('TeV')

>>>>>>> ca88af6f
        flux = model.integral(emin=true_energy[:-1], emax=true_energy[1:],
                              intervals=True)

        # Need to fill nan values in aeff due to matrix multiplication with RMF
        counts = flux * livetime * aeff.evaluate_fill_nan()
        counts = counts.to('')
        reco_counts = edisp.apply(counts, e_reco=e_reco, e_true=true_energy)
    else:
        flux = model.integral(emin=e_reco[:-1], emax=e_reco[1:], intervals=True)
        reco_counts = flux * livetime * aeff.evaluate_fill_nan(energy=e_reco.log_centers)
        reco_counts = reco_counts.to('')

    return CountsSpectrum(data=reco_counts, energy=e_reco)


def integrate_spectrum(func, xmin, xmax, ndecade=100, intervals=False):
    """
    Integrate 1d function using the log-log trapezoidal rule. If scalar values
    for xmin and xmax are passed an oversampled grid is generated using the
    ``ndecade`` keyword argument. If xmin and xmax arrays are passed, no
    oversampling is performed and the integral is computed in the provided
    grid.

    Parameters
    ----------
    func : callable
        Function to integrate.
    xmin : `~astropy.units.Quantity` or array-like
        Integration range minimum
    xmax : `~astropy.units.Quantity` or array-like
        Integration range minimum
    ndecade : int, optional
        Number of grid points per decade used for the integration.
        Default : 100.
    intervals : bool, optional
        Return integrals in the grid not the sum, default: False
    """
    is_quantity = False
    if isinstance(xmin, Quantity):
        unit = xmin.unit
        xmin = xmin.value
        xmax = xmax.value
        is_quantity = True

    if np.isscalar(xmin):
        logmin = np.log10(xmin)
        logmax = np.log10(xmax)
        n = (logmax - logmin) * ndecade
        x = np.logspace(logmin, logmax, n)
    else:
        x = np.append(xmin, xmax[-1])

    if is_quantity:
        x = x * unit

    y = func(x)

    val = _trapz_loglog(y, x, intervals=intervals)

    return val


# This function is copied over from https://github.com/zblz/naima/blob/master/naima/utils.py#L261
# and slightly modified to allow use with the uncertainties package

def _trapz_loglog(y, x, axis=-1, intervals=False):
    """
    Integrate along the given axis using the composite trapezoidal rule in
    loglog space.

    Integrate `y` (`x`) along given axis in loglog space.

    Parameters
    ----------
    y : array_like
        Input array to integrate.
    x : array_like, optional
        Independent variable to integrate over.
    axis : int, optional
        Specify the axis.
    intervals : bool, optional
        Return array of shape x not the total integral, default: False

    Returns
    -------
    trapz : float
        Definite integral as approximated by trapezoidal rule in loglog space.
    """
    log10 = np.log10

    try:
        y_unit = y.unit
        y = y.value
    except AttributeError:
        y_unit = 1.
    try:
        x_unit = x.unit
        x = x.value
    except AttributeError:
        x_unit = 1.

    y = np.asanyarray(y)
    x = np.asanyarray(x)

    slice1 = [slice(None)] * y.ndim
    slice2 = [slice(None)] * y.ndim
    slice1[axis] = slice(None, -1)
    slice2[axis] = slice(1, None)

    # arrays with uncertainties contain objects
    if y.dtype == 'O':
        from uncertainties.unumpy import log10
        # uncertainties.unumpy.log10 can't deal with tiny values see
        # https://github.com/gammapy/gammapy/issues/687, so we filter out the values
        # here. As the values are so small it doesn't affect the final result.
        # the sqrt is taken to create a margin, because of the later division
        # y[slice2] / y[slice1]
        valid = y > np.sqrt(np.finfo(float).tiny)
        x, y = x[valid], y[valid]

    if x.ndim == 1:
        shape = [1] * y.ndim
        shape[axis] = x.shape[0]
        x = x.reshape(shape)

    with np.errstate(invalid='ignore', divide='ignore'):
        # Compute the power law indices in each integration bin
        b = log10(y[slice2] / y[slice1]) / log10(x[slice2] / x[slice1])

        # if local powerlaw index is -1, use \int 1/x = log(x); otherwise use normal
        # powerlaw integration
        trapzs = np.where(
            np.abs(b + 1.) > 1e-10, (y[slice1] * (
                x[slice2] * (x[slice2] / x[slice1]) ** b - x[slice1])) / (b + 1),
            x[slice1] * y[slice1] * np.log(x[slice2] / x[slice1]))

    tozero = (y[slice1] == 0.) + (y[slice2] == 0.) + (x[slice1] == x[slice2])
    trapzs[tozero] = 0.

    if intervals:
        return trapzs * x_unit * y_unit

    ret = np.add.reduce(trapzs, axis) * x_unit * y_unit

    return ret<|MERGE_RESOLUTION|>--- conflicted
+++ resolved
@@ -153,16 +153,9 @@
         e_reco = EnergyBounds(temp)
 
     if edisp is not None:
-<<<<<<< HEAD
         # TODO: True energy is converted to TeV. See issue 869 
-=======
-        # TODO: True energy is converted to TeV. If this is not done a really
-        # strange bug occures on counts.to('') that I cannot reproduce 
-        # *** UnitConversionError: 'TeV(13/10) / keV(13/10)' and '' (dimensionless)
-        # are not convertible
         true_energy = aeff.energy.data.to('TeV')
 
->>>>>>> ca88af6f
         flux = model.integral(emin=true_energy[:-1], emax=true_energy[1:],
                               intervals=True)
 
