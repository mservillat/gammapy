# Licensed under a 3-clause BSD style license - see LICENSE.rst
"""Model parameter classes."""
import collections.abc
import copy
import itertools
import logging
import numpy as np
from astropy import units as u
from gammapy.utils.table import table_from_row_data

__all__ = ["Parameter", "Parameters"]

log = logging.getLogger(__name__)


def _get_parameters_str(parameters):
    str_ = ""

    for par in parameters:
        if par.name == "amplitude":
            line = "\t{:12} {:11}: {:10.2e} {} {:<12s}\n"
        else:
            line = "\t{:12} {:11}: {:7.3f} {} {:<12s}\n"

        frozen = "(frozen)" if par.frozen else ""
        try:
            error = "+/- {:7.2f}".format(parameters.get_error(par))
        except AttributeError:
            error = ""

        str_ += line.format(par.name, frozen, par.value, error, par.unit)
    return str_.expandtabs(tabsize=2)


class Parameter:
    """A model parameter.

    Note that the parameter value has been split into
    a factor and scale like this::

        value = factor x scale

    Users should interact with the ``value``, ``quantity``
    or ``min`` and ``max`` properties and consider the fact
    that there is a ``factor``` and ``scale`` an implementation detail.

    That was introduced for numerical stability in parameter and error
    estimation methods, only in the Gammapy optimiser interface do we
    interact with the ``factor``, ``factor_min`` and ``factor_max`` properties,
    i.e. the optimiser "sees" the well-scaled problem.

    Parameters
    ----------
    name : str
        Name
    value : float or `~astropy.units.Quantity`
        Value
    scale : float, optional
        Scale (sometimes used in fitting)
    unit : `~astropy.units.Unit` or str, optional
        Unit
    min : float, optional
        Minimum (sometimes used in fitting)
    max : float, optional
        Maximum (sometimes used in fitting)
    frozen : bool, optional
        Frozen? (used in fitting)
    """

    def __init__(
        self,
        name,
        value,
        unit="",
        scale=1,
        min=np.nan,
        max=np.nan,
        frozen=False,
        error=0,
    ):
        self.name = name
        self._link_label_io = None
        self.scale = scale
        self.min = min
        self.max = max
        self.frozen = frozen
        self._error = error
        self._type = None

        # TODO: move this to a setter method that can be called from `__set__` also!
        # Having it here is bad: behaviour not clear if Quantity and `unit` is passed.
        if isinstance(value, u.Quantity) or isinstance(value, str):
            val = u.Quantity(value)
            self.value = val.value
            self.unit = val.unit
        else:
            self.factor = value
            self.unit = unit

    def __get__(self, instance, owner):
        if instance is None:
            return self
        par = instance.__dict__[self.name]
        par._type = getattr(instance, "type", None)
        return par

    def __set__(self, instance, value):
        if isinstance(value, Parameter):
            instance.__dict__[self.name] = value
        else:
            par = instance.__dict__[self.name]
            raise TypeError(f"Cannot assign {value!r} to parameter {par!r}")

    @property
    def type(self):
        return self._type

    @property
    def error(self):
        return self._error

    @error.setter
    def error(self, value):
        self._error = float(u.Quantity(value, unit=self.unit).value)

    @property
    def name(self):
        """Name (str)."""
        return self._name

    @name.setter
    def name(self, val):
        if not isinstance(val, str):
            raise TypeError(f"Invalid type: {val}, {type(val)}")
        self._name = val

    @property
    def factor(self):
        """Factor (float)."""
        return self._factor

    @factor.setter
    def factor(self, val):
        self._factor = float(val)

    @property
    def scale(self):
        """Scale (float)."""
        return self._scale

    @scale.setter
    def scale(self, val):
        self._scale = float(val)

    @property
    def unit(self):
        """Unit (`~astropy.units.Unit`)."""
        return self._unit

    @unit.setter
    def unit(self, val):
        self._unit = u.Unit(val)

    @property
    def min(self):
        """Minimum (float)."""
        return self._min

    @min.setter
    def min(self, val):
        "Astropy Table has masked values for NaN. Replacing with np.nan."
        if isinstance(val, np.ma.core.MaskedConstant):
            self._min = np.nan
        else:
            self._min = float(val)

    @property
    def factor_min(self):
        """Factor min (float).

        This ``factor_min = min / scale`` is for the optimizer interface.
        """
        return self.min / self.scale

    @property
    def max(self):
        """Maximum (float)."""
        return self._max

    @max.setter
    def max(self, val):
        "Astropy Table has masked values for NaN. Replacing with np.nan."
        if isinstance(val, np.ma.core.MaskedConstant):
            self._max = np.nan
        else:
            self._max = float(val)

    @property
    def factor_max(self):
        """Factor max (float).

        This ``factor_max = max / scale`` is for the optimizer interface.
        """
        return self.max / self.scale

    @property
    def frozen(self):
        """Frozen? (used in fitting) (bool)."""
        return self._frozen

    @frozen.setter
    def frozen(self, val):
        if val in ['True', 'False']:
            val=bool(val)
        if not isinstance(val, bool) and not isinstance(val, np.bool_):
            raise TypeError(f"Invalid type: {val}, {type(val)}")
        self._frozen = val

    @property
    def value(self):
        """Value = factor x scale (float)."""
        return self._factor * self._scale

    @value.setter
    def value(self, val):
        self.factor = float(val) / self._scale

    @property
    def quantity(self):
        """Value times unit (`~astropy.units.Quantity`)."""
        return self.value * self.unit

    @quantity.setter
    def quantity(self, val):
        val = u.Quantity(val, unit=self.unit)
        self.value = val.value
        self.unit = val.unit

    def check_limits(self):
        """Emit a warning or error if value is outside the min/max range"""
        if not self.frozen:
            if (~np.isnan(self.min) and (self.value <= self.min)) or (
                ~np.isnan(self.max) and (self.value >= self.max)
            ):
                log.warning(
                    f"Value {self.value} is outside bounds [{self.min}, {self.max}] for parameter '{self.name}'"
                )

    def __repr__(self):
        return (
            f"{self.__class__.__name__}(name={self.name!r}, value={self.value!r}, "
            f"factor={self.factor!r}, scale={self.scale!r}, unit={self.unit!r}, "
            f"min={self.min!r}, max={self.max!r}, frozen={self.frozen!r}, id={hex(id(self))})"
        )

    def copy(self):
        """A deep copy"""
        return copy.deepcopy(self)

    def update_from_dict(self, data):
        """Update parameters from a dict.
<<<<<<< HEAD
           Protection against changing parameter model, type, name."""
        keys=["value", "unit", "min", "max", "frozen"]
        for k in keys: setattr(self, k, data[k])

=======
           Protection against changing parameter name."""
        data.pop("name")
        for k in data.keys():
            setattr(self, k, data[k])
>>>>>>> db3b75b3

    def to_dict(self):
        """Convert to dict."""
        output = {
            "name": self.name,
            "value": self.value,
            "unit": self.unit.to_string("fits"),
            "min": self.min,
            "max": self.max,
            "frozen": self.frozen,
            "error": self.error,
        }

        if self._link_label_io is not None:
            output["link"] = self._link_label_io
        return output

    def autoscale(self, method="scale10"):
        """Autoscale the parameters.

        Set ``factor`` and ``scale`` according to ``method``

        Available methods:

        * ``scale10`` sets ``scale`` to power of 10,
          so that abs(factor) is in the range 1 to 10
        * ``factor1`` sets ``factor, scale = 1, value``

        In both cases the sign of value is stored in ``factor``,
        i.e. the ``scale`` is always positive.

        Parameters
        ----------
        method : {'factor1', 'scale10'}
            Method to apply
        """
        if method == "scale10":
            value = self.value
            if value != 0:
                exponent = np.floor(np.log10(np.abs(value)))
                scale = np.power(10.0, exponent)
                self.factor = value / scale
                self.scale = scale
        elif method == "factor1":
            self.factor, self.scale = 1, self.value
        else:
            raise ValueError(f"Invalid method: {method}")


class Parameters(collections.abc.Sequence):
    """Parameters container.

    - List of `Parameter` objects.
    - Covariance matrix.

    Parameters
    ----------
    parameters : list of `Parameter`
        List of parameters
    """

    def __init__(self, parameters=None):
        if parameters is None:
            parameters = []
        else:
            parameters = list(parameters)

        self._parameters = parameters

    def check_limits(self):
        """Check parameter limits and emit a warning"""
        for par in self:
            par.check_limits()

    @property
    def types(self):
        """Parameter types"""
        return [par.type for par in self]

    @property
    def min(self):
        """Parameter mins (`numpy.ndarray`)."""
        return np.array([_.min for _ in self._parameters], dtype=np.float64)

    @min.setter
    def min(self, min_array):
        """Parameter minima (`numpy.ndarray`)."""
        if not len(self) == len(min_array):
            raise ValueError("Minima must have same length as parameter list")

        for min_, par in zip(min_array, self):
            par.min = min_

    @property
    def max(self):
        """Parameter maxima (`numpy.ndarray`)."""
        return np.array([_.max for _ in self._parameters], dtype=np.float64)

    @max.setter
    def max(self, max_array):
        """Parameter maxima (`numpy.ndarray`)."""
        if not len(self) == len(max_array):
            raise ValueError("Maxima must have same length as parameter list")

        for max_, par in zip(max_array, self):
            par.max = max_

    @property
    def value(self):
        """Parameter values (`numpy.ndarray`)."""
        return np.array([_.value for _ in self._parameters], dtype=np.float64)

    @value.setter
    def value(self, values):
        """Parameter values (`numpy.ndarray`)."""
        if not len(self) == len(values):
            raise ValueError("Values must have same length as parameter list")

        for value, par in zip(values, self):
            par.value = value

    @classmethod
    def from_stack(cls, parameters_list):
        """Create `Parameters` by stacking a list of other `Parameters` objects.

        Parameters
        ----------
        parameters_list : list of `Parameters`
            List of `Parameters` objects
        """
        pars = itertools.chain(*parameters_list)
        return cls(pars)

    def copy(self):
        """A deep copy"""
        return copy.deepcopy(self)

    @property
    def free_parameters(self):
        """List of free parameters"""
        return self.__class__([par for par in self._parameters if not par.frozen])

    @property
    def unique_parameters(self):
        """Unique parameters (`Parameters`)."""
        return self.__class__(dict.fromkeys(self._parameters))

    @property
    def names(self):
        """List of parameter names"""
        return [par.name for par in self._parameters]

    def index(self, val):
        """Get position index for a given parameter.

        The input can be a parameter object, parameter name (str)
        or if a parameter index (int) is passed in, it is simply returned.
        """
        if isinstance(val, int):
            return val
        elif isinstance(val, Parameter):
            return self._parameters.index(val)
        elif isinstance(val, str):
            for idx, par in enumerate(self._parameters):
                if val == par.name:
                    return idx
            raise IndexError(f"No parameter: {val!r}")
        else:
            raise TypeError(f"Invalid type: {type(val)!r}")

    def __getitem__(self, key):
        """Access parameter by name, index or boolean mask"""
        if isinstance(key, np.ndarray) and key.dtype == bool:
            return self.__class__(list(np.array(self._parameters)[key]))
        else:
            idx = self.index(key)
            return self._parameters[idx]

    def __len__(self):
        return len(self._parameters)

    def __add__(self, other):
        if isinstance(other, Parameters):
            return Parameters.from_stack([self, other])
        else:
            raise TypeError(f"Invalid type: {other!r}")

    def to_dict(self):
        data = []

        for par in self._parameters:
            data.append(par.to_dict())

        return data

    def to_table(self):
        """Convert parameter attributes to `~astropy.table.Table`."""
        rows=[]
        for p in self._parameters:
            d = p.to_dict()
            rows.append({**dict(type=p.type), **d})
        table = table_from_row_data(rows)

        table["value"].format = ".4e"
        for name in ["error", "min", "max"]:
            table[name].format = ".3e"

        return table

    def __eq__(self, other):
        all_equal = np.all([p is p_new for p, p_new in zip(self, other)])
        return all_equal and len(self) == len(other)

    @classmethod
    def from_dict(cls, data):
        parameters = []
        for par in data:
            link_label = par.pop("link", None)
            parameter = Parameter(**par)
            parameter._link_label_io = link_label
            parameters.append(parameter)
        return cls(parameters=parameters)

    def set_parameter_factors(self, factors):
        """Set factor of all parameters.

        Used in the optimizer interface.
        """
        idx = 0
        for parameter in self._parameters:
            if not parameter.frozen:
                parameter.factor = factors[idx]
                idx += 1

    def autoscale(self, method="scale10"):
        """Autoscale all parameters.

        See :func:`~gammapy.modeling.Parameter.autoscale`

        Parameters
        ----------
        method : {'factor1', 'scale10'}
            Method to apply
        """
        for par in self._parameters:
            par.autoscale(method)

    def select(
        self, name=None, type=None, frozen=None,
    ):
        """Create a mask of models, true if all conditions are verified

        Parameters
        ----------
        name : str or list
            Name of the parameter
        type : {None, spatial, spectral, temporal}
           type of models
        frozen : bool
            Select frozen parameters if True, exclude them if False.
 
        Returns
        -------
        parameters : `Parameters`
           Selected parameters
        """
        selection = np.ones(len(self), dtype=bool)

        if name and not isinstance(name, list):
            name = [name]

        for idx, par in enumerate(self):
            if name:
                selection[idx] &= np.any([_ == par.name for _ in name])

            if type:
                selection[idx] &= type == par.type

            if frozen is not None:
                if frozen:
                    selection[idx] &= par.frozen
                else:
                    selection[idx] &= ~par.frozen

        return self[selection]

    def freeze_all(self):
        """Freeze all parameters"""
        for par in self._parameters:
            par.frozen = True

    def unfreeze_all(self):
        """ Unfreeze all parameters (even those frozen by default)"""
        for par in self._parameters:
            par.frozen = False

    def restore_status(self, restore_values=True):
        """Context manager to restore status.

        A copy of the values is made on enter,
        and those values are restored on exit.

        Parameters
        ----------
        restore_values : bool
            Restore values if True, otherwise restore only frozen status.

        Examples
        --------
        ::

            from gammapy.modeling.models import PowerLawSpectralModel
            pwl = PowerLawSpectralModel(index=2)
            with pwl.parameters.restore_status():
                pwl.parameters["index"].value = 3
            print(pwl.parameters["index"].value)
        """
        return restore_parameters_status(self, restore_values)


class restore_parameters_status:
    def __init__(self, parameters, restore_values=True):
        self.restore_values = restore_values
        self._parameters = parameters
        self.values = [_.value for _ in parameters]
        self.frozen = [_.frozen for _ in parameters]

    def __enter__(self):
        pass

    def __exit__(self, type, value, traceback):
        for value, par, frozen in zip(self.values, self._parameters, self.frozen):
            if self.restore_values:
                par.value = value
            par.frozen = frozen<|MERGE_RESOLUTION|>--- conflicted
+++ resolved
@@ -259,17 +259,9 @@
 
     def update_from_dict(self, data):
         """Update parameters from a dict.
-<<<<<<< HEAD
            Protection against changing parameter model, type, name."""
         keys=["value", "unit", "min", "max", "frozen"]
         for k in keys: setattr(self, k, data[k])
-
-=======
-           Protection against changing parameter name."""
-        data.pop("name")
-        for k in data.keys():
-            setattr(self, k, data[k])
->>>>>>> db3b75b3
 
     def to_dict(self):
         """Convert to dict."""
