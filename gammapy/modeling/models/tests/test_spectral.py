--- conflicted
+++ resolved
@@ -444,11 +444,7 @@
 
     model_dict = model.to_dict()
     # Here we reverse the order of parameters list to ensure assignment is correct
-<<<<<<< HEAD
-    model_dict['parameters'].reverse()
-=======
     model_dict["parameters"].reverse()
->>>>>>> e744b42c
 
     model_class = SPECTRAL_MODEL_REGISTRY.get_cls(model_dict["type"])
     new_model = model_class.from_dict(model_dict)
@@ -470,12 +466,7 @@
 
     model_dict = model.to_dict()
     # Here we remove the reference energy
-<<<<<<< HEAD
-    model_dict['parameters'].remove(model_dict['parameters'][2])
-    print(model_dict['parameters'][0])
-=======
     model_dict["parameters"].remove(model_dict["parameters"][2])
->>>>>>> e744b42c
 
     model_class = SPECTRAL_MODEL_REGISTRY.get_cls(model_dict["type"])
     new_model = model_class.from_dict(model_dict)
@@ -489,15 +480,10 @@
     actual = [par.frozen for par in new_model.parameters]
     desired = [par.frozen for par in model.parameters]
     assert_allclose(actual, desired)
-<<<<<<< HEAD
-    assert caplog.records[-1].levelname == "WARNING"
-    assert caplog.records[-1].message =="Parameter reference not defined. Using default value: 1.0 TeV"
-=======
     assert "WARNING" in [_.levelname for _ in caplog.records]
     assert "Parameter reference not defined. Using default value: 1.0 TeV" in [
         _.message for _ in caplog.records
     ]
->>>>>>> e744b42c
 
 
 def test_to_from_dict_compound():
@@ -881,26 +867,14 @@
         [-0.001834819175, 1.8542517e-14, 0.0, 0.0032559101, 0.0],
         [0.0, 0.0, 0.0, 0.0, 0.0],
     ]
-<<<<<<< HEAD
 
     out = model.evaluate_error(1 * u.TeV)
     assert_allclose(out.data, [1.903129e-12, 2.979976e-13], rtol=1e-3)
 
     out = model.evaluate_error(0.1 * u.TeV)
     assert_allclose(out.data, [1.548176e-10, 1.933612e-11], rtol=1e-3)
-=======
-
-    out = model.evaluate_error(1 * u.TeV)
-    assert_allclose(out.data, [1.903129e-12, 2.979976e-13], rtol=1e-3)
->>>>>>> e744b42c
-
-    out = model.evaluate_error(0.1 * u.TeV)
-    assert_allclose(out.data, [1.548176e-10, 1.933612e-11], rtol=1e-3)
-
-<<<<<<< HEAD
-=======
-
->>>>>>> e744b42c
+
+
 def test_integral_error_power_law():
     energy = np.linspace(1 * u.TeV, 10 * u.TeV, 10)
     energy_min = energy[:-1]
